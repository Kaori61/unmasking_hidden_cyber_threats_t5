



### Introduction:



**Unmasking Hidden Cyber Threats** is a 3-day Hackathon project. We chose this topic because cybersecurity has become one of the most critical challenges facing modern businesses. With the growing sophistication of cyber threats and increasing reliance on digital infrastructure, a single attack can paralyse operations, disrupt supply chains, and erode public trust.

In the UK alone, several high-profile organisations including M&S, Co-op, and Harrods have recently fallen victim to cyberattacks. One particularly severe incident brought M&S’s operations to a complete standstill, leaving shelves empty across stores and highlighting the deep impact these threats can have on daily business continuity.

With this in mind, our team developed *Unmasking Hidden Cyber Threats*, an exploratory data project that applies statistical analysis and AI-enhanced storytelling to uncover patterns in network activity that may indicate malicious behaviour.

Through a clean ETL pipeline, validated hypotheses, and an interactive dashboard built with a **Streamlit app**, the project delivers actionable insights to support early threat detection and faster incident response. Our goal is to empower stakeholders to proactively identify anomalies rather than rely solely on manual detection or reactive defence.



### Objectives

The primary objectives of this project are to:

#### 1. Detect Patterns Behind Cyber Threats
Analyse historical network traffic to uncover patterns and behaviours associated with intrusion attempts and anomalies.

#### 2. Validate Data-Driven Hypotheses
Use statistical testing (Mann-Whitney U, Chi-square, T-test) to verify relationships between connection attributes (e.g. duration, service, flag) and attack types.

#### 3. Build a Predictive Model for Intrusion Detection
Develop and evaluate a classification model to distinguish between normal and malicious connections using features from the dataset.

#### 4. Deliver Actionable Insights via Interactive Dashboard
Design an intuitive Tableau/Streamlit dashboard that allows users to filter, visualise, and explore threat types, feature relationships, and anomaly trends.

#### 5. Demonstrate AI-Enhanced Analytics
Leverage AI tools (e.g. ChatGPT) for code generation, explanation, debugging, and storytelling to accelerate the analytics lifecycle.

#### 6. Promote Cybersecurity Awareness
Translate technical insights into business-friendly recommendations that highlight the importance of early threat detection and data-driven defence strategies.



### Dataset Content

We used the **Network Intrusion Detection** dataset from Kaggle, which contains over 48,000 records of simulated TCP/IP network connections. The dataset is split into two files:

| Dataset         | Rows   | Columns | Label Column | Purpose                                           |
|-----------------|--------|---------|---------------|---------------------------------------------------|
| Train_data.csv  | 25,192 | 42      | `class`       | Used for hypothesis testing and model training    |
| Test_data.csv   | 22,544 | 41      | *(None)*      | Used for prediction and performance evaluation    |

Each connection record includes **41 features**, both numeric and categorical, describing network behaviour such as:

- `duration`, `src_bytes`, `dst_bytes`
- `protocol_type`, `service`, `flag`
- Statistical indicators like `same_srv_rate`, `rerror_rate`, and `dst_host_count`

The `class` label in the training data specifies whether a connection is **normal** or a known **attack type** (e.g. `neptune`, `smurf`, `satan`).

This structure supports both:

- **Hypothesis testing** to detect behavioural differences between normal and attack traffic
- **Predictive modelling**, where we train a classifier on labelled data and evaluate it on unseen test data to simulate real-world threat detection

**Data source**: [Kaggle – Network Intrusion Detection](https://www.kaggle.com/datasets/sampadab17/network-intrusion-detection/data)



### Business Requirements

- Identify suspicious patterns in network traffic for early threat detection  
- Classify connections as normal or anomalous based on their behavior  
- Equip security analysts with a visual, interactive dashboard to support investigation and response  
- Reduce reliance on manual pattern recognition by surfacing statistically validated indicators  


### Hypothesis and how to validate?

## Hypothesis Validation

### Objectives

The objective of hypothesis validation in this project is to apply statistical testing to uncover meaningful behavioural differences between normal and malicious network traffic. This helps identify patterns that could improve early threat detection and support cybersecurity decision-making.

- **Detect Statistical Differences:**  
  Quantify whether key features (such as `src_bytes` or `duration`) show significant differences between normal and malicious traffic.

- **Identify Risk-Associated Attributes:**  
  Determine whether certain categorical features (such as service type) are disproportionately linked to malicious activity.

- **Validate Hypotheses with Statistical Rigor:**  
  Use appropriate hypothesis tests (e.g. Mann-Whitney U, Chi-square, T-test) to ensure findings are statistically valid and not due to random chance.

- **Support Explainable Insights:**  
  Back statistical results with visualisations (e.g. boxplots, heatmaps) to help non-technical stakeholders understand threat patterns.

- **Inform Detection Logic:**  
  Use validated hypotheses to inform detection rules, classification models, or security monitoring strategies.



### Hypothesis 1: Malicious traffic has significantly higher src_bytes than normal traffic


- **Null Hypothesis (H₀):** No difference in `src_bytes` between malicious and normal traffic.  
- **Alternative Hypothesis (H₁):** Malicious traffic has higher `src_bytes`.

**Test Used:**  
Mann-Whitney U test (non-parametric, one-tailed)

**Result:**  
- U-Statistic = 16,002,447.50  
- p-value = 1.00000  
- Conclusion: **Fail to reject H₀**

**Interpretation:**  
There is no significant evidence that malicious traffic sends more data. In fact, visualisation (boxplot and violin plot) suggests the opposite—malicious connections typically have *lower* `src_bytes`, with many near zero. This feature is not a strong indicator of attack behaviour in this dataset.



### Hypothesis 2: Certain service types are more vulnerable to cyberattacks


- **Null Hypothesis (H₀):** No association between service type and whether the traffic is normal or malicious.  
- **Alternative Hypothesis (H₁):** A significant association exists.

**Test Used:**  
Chi-Square Test of Independence (on filtered service counts > 100)

**Result:**  
- Chi-square = 16,903.69  
- Degrees of Freedom = 32  
- p-value = 0.0000  
- Conclusion: **Reject H₀**

**Interpretation:**  
There is a strong statistical association between service type and attack likelihood. Services like `smtp`, `ftp`, `telnet`, and `private` have high anomaly counts. Some legacy services (e.g. `uucp`, `nnsp`) show a 100% anomaly rate, indicating they are exclusive to attack traffic in this dataset.

**Recommendation:**  
Monitor and restrict high-risk service types. Audit legacy services and deprecate if not needed.



### Hypothesis 3: Malicious connections tend to have shorter durations than normal ones


- **Null Hypothesis (H₀):** No difference in connection duration.  
- **Alternative Hypothesis (H₁):** Malicious connections are shorter.

**Tests Used:**
- **T-test (Welch’s, one-tailed)** on log-transformed duration  
- **Mann-Whitney U test** (non-parametric, one-tailed)  

**Results:**
| Test                     | Statistic         | p-value  | Conclusion         |
|--------------------------|------------------|----------|--------------------|
| Shapiro-Wilk (Normality) | Non-normal (both) | —        | Used non-parametric |
| Levene’s Test (Variance) | p = 0.0000        | —        | Unequal variances   |
| T-Test                   | t = -11.29        | 0.0000   | Reject H₀           |
| Mann-Whitney U           | U = 72,505,755.5  | 0.0000   | Reject H₀           |

**Interpretation:**  
Both statistical tests confirm that malicious connections tend to be shorter. Boxplots and log-transformed duration visualisations support this. This insight can be used to inform intrusion detection logic.



### Summary of Hypothesis Results

| Hypothesis | Feature Tested        | Test Used            | Result                | Conclusion                          |
|------------|-----------------------|-----------------------|------------------------|--------------------------------------|
| H1         | `src_bytes`           | Mann-Whitney U        | p = 1.0000             | Not Supported                        |
| H2         | `service` type        | Chi-square            | p < 0.0001             | Supported                            |
| H3         | `duration`            | T-test, Mann-Whitney  | p < 0.0001 (both)      | Supported                            |








## Project Plan
* Outline the high-level steps taken for the analysis.
* How was the data managed throughout the collection, processing, analysis and interpretation steps?
* Why did you choose the research methodologies you used?

## The rationale to map the business requirements to the Data Visualisations
* List your business requirements and a rationale to map them to the Data Visualisations

## Analysis techniques used
* List the data analysis methods used and explain limitations or alternative approaches.
* How did you structure the data analysis techniques. Justify your response.
* Did the data limit you, and did you use an alternative approach to meet these challenges?
* How did you use generative AI tools to help with ideation, design thinking and code optimisation?

## Ethical considerations
* Were there any data privacy, bias or fairness issues with the data?
* How did you overcome any legal or societal issues?

## Dashboard Design
* List all dashboard pages and their content, either blocks of information or widgets, like buttons, checkboxes, images, or any other item that your dashboard library supports.
* Later, during the project development, you may revisit your dashboard plan to update a given feature (for example, at the beginning of the project you were confident you would use a given plot to display an insight but subsequently you used another plot type).
* How were data insights communicated to technical and non-technical audiences?
* Explain how the dashboard was designed to communicate complex data insights to different audiences. 

## Unfixed Bugs
* Please mention unfixed bugs and why they were not fixed. This section should include shortcomings of the frameworks or technologies used. Although time can be a significant variable to consider, paucity of time and difficulty understanding implementation are not valid reasons to leave bugs unfixed.
* Did you recognise gaps in your knowledge, and how did you address them?
* If applicable, include evidence of feedback received (from peers or instructors) and how it improved your approach or understanding.

## Development Roadmap
* What challenges did you face, and what strategies were used to overcome these challenges?
* What new skills or tools do you plan to learn next based on your project experience? 

## Deployment
### Streamlit 

* The App live link is: https://YOUR_APP_NAME.herokuapp.com/ 
* The project was deployed to Streamlit Community Cloud using the following steps.

1. Log in to Streamlit Community Cloud and create an App
2. From the Deploy tab, select GitHub as the deployment method.
3. Select the repository name and click Search. Once it is found, click Connect.
4. Select the branch you want to deploy, then click Deploy Branch.
5. The deployment process should happen smoothly 


## Main Data Analysis Libraries
* Here you should list the libraries you used in the project and provide an example(s) of how you used these libraries.


<<<<<<< HEAD
git## Credits 
=======
s## Credits 
>>>>>>> b1c3ae89

* In this section, you need to reference where you got your content, media and extra help from. It is common practice to use code from other repositories and tutorials, however, it is important to be very specific about these sources to avoid plagiarism. 
* You can break the credits section up into Content and Media, depending on what you have included in your project. 

### Content 

- The text for the Home page was taken from Wikipedia Article A
- Instructions on how to implement form validation on the Sign-Up page was taken from [Specific YouTube Tutorial](https://www.youtube.com/)
- The icons in the footer were taken from [Font Awesome](https://fontawesome.com/)


### Media

- The photos used on the home and sign-up page are from This Open-Source site
- The images used for the gallery page were taken from this other open-source site



## Acknowledgements
* Thank the people who provided support through this project.<|MERGE_RESOLUTION|>--- conflicted
+++ resolved
@@ -229,11 +229,7 @@
 * Here you should list the libraries you used in the project and provide an example(s) of how you used these libraries.
 
 
-<<<<<<< HEAD
-git## Credits 
-=======
-s## Credits 
->>>>>>> b1c3ae89
+## Credits 
 
 * In this section, you need to reference where you got your content, media and extra help from. It is common practice to use code from other repositories and tutorials, however, it is important to be very specific about these sources to avoid plagiarism. 
 * You can break the credits section up into Content and Media, depending on what you have included in your project. 
